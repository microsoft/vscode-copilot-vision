import axios from 'axios';
import * as dotenv from 'dotenv';
import * as vscode from 'vscode';
import OpenAI from 'openai';
import { ChatVariablesCollection } from './chatVariablesCollective';
import { AzureOpenAI } from "openai";
import { DefaultAzureCredential } from "@azure/identity";
import { Models } from 'openai/resources/models.mjs';
<<<<<<< HEAD
import { URI } from '@vscode/prompt-tsx/dist/base/util/vs/common/uri';
=======
import type { ChatCompletionContentPart } from 'openai/resources/index.mjs';
>>>>>>> b3541c21

dotenv.config();

const VISION_PARTICIPANT_ID = 'chat-sample.vision';

// Azure OpenAI credentials
const endpoint = process.env["AZURE_ENDPOINT"] || "https://vscode-openai.openai.azure.com/";
const apiVersion = "2024-05-01-preview";
const deployment = "gpt-4o-mini"; // This must match your deployment name
const AZURE_API_KEY = process.env["AZURE_API_KEY"];

// OpenAI credentials
const OPENAI_API_URL = 'https://api.openai.com/v1/chat/completions';
const OPENAI_API_KEY = process.env.OPENAI_API_KEY;

let cachedToken: string | undefined;

interface IVisionChatResult extends vscode.ChatResult {
	metadata: {
		command: string;
	}
}

// Use gpt-4o since it is fast and high quality. gpt-3.5-turbo and gpt-4 are also available.
const MODEL_SELECTOR: vscode.LanguageModelChatSelector = { vendor: 'copilot', family: 'gpt-4o' };

export function activate(context: vscode.ExtensionContext) {


	const disposable = vscode.commands.registerCommand('extension.showHtmlPreview', () => {
		const panel = vscode.window.createWebviewPanel(
			'htmlPreview', // Identifies the type of the webview. Used internally
			'HTML Preview', // Title of the panel displayed to the user
			vscode.ViewColumn.One, // Editor column to show the new webview panel in
			{
				enableScripts: true // Enable scripts in the webview
			}
		);

		// Set the HTML content for the webview
		const editor = vscode.window.activeTextEditor;
		if (editor) {
			const htmlContent = editor.document.getText();
			panel.webview.html = getWebviewContent(htmlContent);
		} else {
			vscode.window.showErrorMessage('No active text editor found.');
		}
	});

	context.subscriptions.push(disposable);

<<<<<<< HEAD
    context.subscriptions.push(vscode.commands.registerCommand('troubleshootWithVision', async () => {
        const query = '@vision troubleshoot my VS Code setup, as pictured.';
        await vscode.commands.executeCommand('workbench.action.chat.open', { query, attachScreenshot: true });
    }));

    // Define a chat handler
    const handler: vscode.ChatRequestHandler = async (request: vscode.ChatRequest, context: vscode.ChatContext, stream: vscode.ChatResponseStream, token: vscode.CancellationToken): Promise<IVisionChatResult> => {
        // To talk to an LLM in your subcommand handler implementation, your
        // extension can use VS Code's `requestChatAccess` API to access the Copilot API.
        // The GitHub Copilot Chat extension implements this provider.
=======
	// Define a chat handler
	const handler: vscode.ChatRequestHandler = async (request: vscode.ChatRequest, context: vscode.ChatContext, stream: vscode.ChatResponseStream, token: vscode.CancellationToken): Promise<IVisionChatResult> => {
		// To talk to an LLM in your subcommand handler implementation, your
		// extension can use VS Code's `requestChatAccess` API to access the Copilot API.
		// The GitHub Copilot Chat extension implements this provider.
>>>>>>> b3541c21

		// This just converts our sources/references into more digestible format. Helpful for more complex variables.
		// const chatVariables = new ChatVariablesCollection(request.references);;

		const chatVariables = request.references
		stream.progress('Sending request to OpenAI...');

		if (chatVariables.length === 0) {
			stream.markdown('I need a picture to generate a response.');
			return { metadata: { command: '' } };
		}

		let base64String = '';
		let mimeType = 'image/png';
		const content: ChatCompletionContentPart[] = [
			{ type: 'text', text: request.prompt },
		];

		for (const reference of chatVariables) {
			// URI in cases of drag and drop or from file already in the workspace
			if (reference.value instanceof vscode.Uri) {
				const fileExtension = reference.value.path.split('.').pop()?.toLowerCase();
				const imageExtensions = ['jpg', 'jpeg', 'png', 'gif', 'bmp', 'tiff'];

				if (fileExtension && imageExtensions.includes(fileExtension)) {
					const fileData = await vscode.workspace.fs.readFile(reference.value);
					base64String = Buffer.from(fileData).toString('base64');
					content.push({ type: 'image_url', image_url: { url: `data:${mimeType};base64,${base64String}` } });
				} else {
					stream.markdown(`The file is not an image.`);
					return { metadata: { command: '' } };
				}

				// ChatReferenceBinaryData in cases of copy and paste (or from quick pick)
			} else if (reference.value instanceof vscode.ChatReferenceBinaryData) {
				mimeType = reference.value.mimeType;
				const buffer = await reference.value.data();
				base64String = Buffer.from(buffer).toString('base64');
				content.push({ type: 'image_url', image_url: { url: `data:${mimeType};base64,${base64String}` } });
			}
		}

		try {
			const apiKey = await getOpenAiApiToken();
			if (apiKey === undefined) {
				stream.markdown('Please provide a valid Open AI token.');
				return { metadata: { command: '' } };
			}

			const openAi = new OpenAI({
				baseURL: 'https://api.openai.com/v1',
				apiKey
			});

			const res = await openAi.chat.completions.create({
				model: 'gpt-4o',
				messages: [
					{ role: 'user', content }
				]
			});

			for (const choice of res.choices) {
				if (choice.message.content) {
					stream.markdown(choice.message.content);
				}
			}

			// // Initialize the AzureOpenAI client with Entra ID (Azure AD) authentication
			// const client = new AzureOpenAI({ endpoint, apiVersion, deployment, apiKey: AZURE_API_KEY});  

			// // EXAMPLE OF USING AZURE OPENAI
			// const result = await client.chat.completions.create({
			// 	messages: [
			// 		{ role: 'user', content: request.prompt },
			// 		{ role: 'user', content: [{type: 'image_url', image_url: { url: `data:${mimeType};base64,${base64String}`, detail: 'auto'}}] }
			// 	],
			// 	model: deployment, // Gpt4
			// 	max_tokens: 8192,
			// 	temperature: 0.7,
			// 	top_p: 0.95,
			// 	frequency_penalty: 0,
			// 	presence_penalty: 0
			// });

			// for (const choice of result.choices) {
			// 	if (choice.message.content) {
			// 		stream.markdown(choice.message.content);
			// 	}
			// }	


		} catch (err: unknown) {
			// Invalidate token if it's a 401 error
			if (typeof err === 'object' && err && 'status' in err && err.status === 401) {
				cachedToken = undefined;
			}
			handleError(logger, err, stream);
		}

		return { metadata: { command: '' } };
	};

	const vision = vscode.chat.createChatParticipant(VISION_PARTICIPANT_ID, handler);
	vision.iconPath = vscode.Uri.joinPath(context.extensionUri, 'vscode-logo.png');

	const logger = vscode.env.createTelemetryLogger({
		sendEventData(eventName, data) {
			// Capture event telemetry
			console.log(`Event: ${eventName}`);
			console.log(`Data: ${JSON.stringify(data)}`);
		},
		sendErrorData(error, data) {
			// Capture error telemetry
			console.error(`Error: ${error}`);
			console.error(`Data: ${JSON.stringify(data)}`);
		}
	});

	context.subscriptions.push(vision.onDidReceiveFeedback((feedback: vscode.ChatResultFeedback) => {
		// Log chat result feedback to be able to compute the success matric of the participant
		// unhelpful / totalRequests is a good success metric
		logger.logUsage('chatResultFeedback', {
			kind: feedback.kind
		});
	}));
}

async function getOpenAiApiToken(): Promise<string | undefined> {
	// Return cached token if available
	if (cachedToken) {
		return cachedToken;
	}

	// Pick up environment variable (mostly for development)
	if (OPENAI_API_KEY) {
		return OPENAI_API_KEY;
	}

	// Get from simple input box
	const inputBox = vscode.window.createInputBox();
	inputBox.title = 'Enter Azure OpenAI API Key';
	const disposables: vscode.Disposable[] = [];
	const value = new Promise<string | undefined>(r => {
		inputBox.onDidTriggerButton(e => {
		});
		disposables.push(inputBox.onDidAccept(() => {
			inputBox.hide();
			r(inputBox.value);
		}));
		disposables.push(inputBox.onDidHide(() => {
			r(undefined);
		}));
	});
	inputBox.show();

	cachedToken = await value;
	if (!cachedToken) { // Normalize
		cachedToken = undefined;
	}

	for (const d of disposables) {
		d.dispose();
	}

	return cachedToken;
}

function handleError(logger: vscode.TelemetryLogger, err: any, stream: vscode.ChatResponseStream): void {
	// making the chat request might fail because
	// - model does not exist
	// - user consent not given
	// - quote limits exceeded
	logger.logError(err);

	if (err instanceof vscode.LanguageModelError) {
		console.log(err.message, err.code, err.cause);
		if (err.cause instanceof Error && err.cause.message.includes('off_topic')) {
			stream.markdown(vscode.l10n.t('I\'m sorry, I can only explain computer science concepts.'));
		}
	} else {
		// re-throw other errors so they show up in the UI
		throw err;
	}
}

function getWebviewContent(htmlContent: string): string {
	return `
		<!DOCTYPE html>
		<html lang="en">
		<head>
			<meta charset="UTF-8">
			<meta name="viewport" content="width=device-width, initial-scale=1.0">
			<title>HTML Preview</title>
			<style>
				body, html {
					margin: 0;
					padding: 0;
					height: 100%;
					width: 100%;
					position: relative;
					overflow: hidden;
				}
				.content {
					position: relative;
					z-index: 1;
					padding-top: 60px; /* Ensure buttons don't overlap the content */
				}
				.canvas-container {
					position: absolute;
					top: 0;
					left: 0;
					width: 100%;
					height: 100%;
					z-index: 2;
				}
				canvas {
					width: 100%;
					height: 100%;
					border: none;
				}
				.controls {
					position: fixed;
					top: 10px;
					left: 10px;
					z-index: 9999;
					display: flex;
					flex-direction: row; /* Display in a row */
					gap: 10px; /* Add space between controls */
				}
				.controls button, .controls input, .controls select {
					padding: 10px;
					background-color: #4CAF50;
					color: white;
					border: none;
					border-radius: 5px;
					cursor: pointer;
				}
				.controls button:hover {
					background-color: #45a049;
				}
			</style>
		</head>
		<body>
			<div class="content">
				${htmlContent}
			</div>
			<div class="canvas-container">
				<canvas id="canvas"></canvas>
			</div>
			<div class="controls">
				<button id="exportBtn">Export as Image</button>
				<input type="color" id="colorPicker" value="#000000">
				<select id="shapePicker">
					<option value="draw">Draw</option>
					<option value="rectangle">Rectangle</option>
					<option value="circle">Circle</option>
				</select>
			</div>

			<script src="https://cdnjs.cloudflare.com/ajax/libs/fabric.js/4.5.0/fabric.min.js"></script>
			<script src="https://cdnjs.cloudflare.com/ajax/libs/html2canvas/0.5.0-beta4/html2canvas.min.js"></script>
			<script>
				const canvasElement = document.getElementById('canvas');
				const canvas = new fabric.Canvas(canvasElement);

				// Make canvas fill the screen and allow drawing
				canvas.setWidth(window.innerWidth);
				canvas.setHeight(window.innerHeight);
				canvas.isDrawingMode = true;

				// Adjust canvas size when window is resized
				window.addEventListener('resize', () => {
					canvas.setWidth(window.innerWidth);
					canvas.setHeight(window.innerHeight);
					canvas.renderAll();
				});

				// Change pen color
				document.getElementById('colorPicker').addEventListener('change', function() {
					canvas.freeDrawingBrush.color = this.value;
				});

				// Shape drawing
				document.getElementById('shapePicker').addEventListener('change', function() {
					canvas.isDrawingMode = this.value === 'draw';
					if (this.value === 'rectangle') {
						const rect = new fabric.Rect({
							left: 100,
							top: 100,
							fill: canvas.freeDrawingBrush.color,
							width: 200,
							height: 100
						});
						canvas.add(rect);
					} else if (this.value === 'circle') {
						const circle = new fabric.Circle({
							left: 150,
							top: 150,
							radius: 50,
							fill: canvas.freeDrawingBrush.color
						});
						canvas.add(circle);
					}
				});

				// Export the combined HTML and canvas as an image
				document.getElementById('exportBtn').addEventListener('click', () => {
					html2canvas(document.querySelector('.content')).then(htmlCanvas => {
						const finalCanvas = document.createElement('canvas');
						finalCanvas.width = htmlCanvas.width;
						finalCanvas.height = htmlCanvas.height;
						const ctx = finalCanvas.getContext('2d');

						ctx.drawImage(htmlCanvas, 0, 0);

						const fabricCanvasImage = canvas.toDataURL();
						const img = new Image();
						img.src = fabricCanvasImage;
						img.onload = () => {
							ctx.drawImage(img, 0, 0);
							const finalImage = finalCanvas.toDataURL("image/png");
							const link = document.createElement('a');
							link.href = finalImage;
							link.download = 'exported-image.png';
							link.click();
						};
					});
				});
			</script>
		</body>
		</html>
	`;
}

export function deactivate() { }<|MERGE_RESOLUTION|>--- conflicted
+++ resolved
@@ -6,11 +6,8 @@
 import { AzureOpenAI } from "openai";
 import { DefaultAzureCredential } from "@azure/identity";
 import { Models } from 'openai/resources/models.mjs';
-<<<<<<< HEAD
 import { URI } from '@vscode/prompt-tsx/dist/base/util/vs/common/uri';
-=======
 import type { ChatCompletionContentPart } from 'openai/resources/index.mjs';
->>>>>>> b3541c21
 
 dotenv.config();
 
@@ -62,24 +59,15 @@
 
 	context.subscriptions.push(disposable);
 
-<<<<<<< HEAD
     context.subscriptions.push(vscode.commands.registerCommand('troubleshootWithVision', async () => {
         const query = '@vision troubleshoot my VS Code setup, as pictured.';
         await vscode.commands.executeCommand('workbench.action.chat.open', { query, attachScreenshot: true });
     }));
 
-    // Define a chat handler
-    const handler: vscode.ChatRequestHandler = async (request: vscode.ChatRequest, context: vscode.ChatContext, stream: vscode.ChatResponseStream, token: vscode.CancellationToken): Promise<IVisionChatResult> => {
-        // To talk to an LLM in your subcommand handler implementation, your
-        // extension can use VS Code's `requestChatAccess` API to access the Copilot API.
-        // The GitHub Copilot Chat extension implements this provider.
-=======
-	// Define a chat handler
 	const handler: vscode.ChatRequestHandler = async (request: vscode.ChatRequest, context: vscode.ChatContext, stream: vscode.ChatResponseStream, token: vscode.CancellationToken): Promise<IVisionChatResult> => {
 		// To talk to an LLM in your subcommand handler implementation, your
 		// extension can use VS Code's `requestChatAccess` API to access the Copilot API.
 		// The GitHub Copilot Chat extension implements this provider.
->>>>>>> b3541c21
 
 		// This just converts our sources/references into more digestible format. Helpful for more complex variables.
 		// const chatVariables = new ChatVariablesCollection(request.references);;
