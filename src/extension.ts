--- conflicted
+++ resolved
@@ -1,12 +1,9 @@
 import * as dotenv from 'dotenv';
 import * as vscode from 'vscode';
 import { getApi } from './apiFacade';
-<<<<<<< HEAD
 import { AnthropicAuthProvider, GeminiAuthProvider, OpenAIAuthProvider } from './auth/authProvider';
 import { BetterTokenStorage } from './auth/secretStorage';
-=======
 import { registerHtmlPreviewCommands } from './htmlPreview';
->>>>>>> 0489109e
 
 dotenv.config();
 
@@ -42,15 +39,11 @@
 
 export function activate(context: vscode.ExtensionContext) {
 
-<<<<<<< HEAD
 	registerAuthProviders(context);
 
 	// Update API key
 	const updateApiKeyCommand = vscode.commands.registerCommand('copilot.vision.updateApiKey', async () => {
 		// Prompt the user to enter a new API key
-=======
-	context.subscriptions.push(vscode.commands.registerCommand('copilot.vision.updateApiKey', async () => {
->>>>>>> 0489109e
 		const apiKey = await vscode.window.showInputBox({
 			placeHolder: 'Enter your API key',
 			prompt: 'Please enter the API key',
@@ -63,84 +56,6 @@
 		cachedToken = apiKey;
 	}));
 
-<<<<<<< HEAD
-	// const modelSelector = vscode.commands.registerCommand('copilot.vision.selectModelAndDeployment', async () => {
-	// 	const models = [
-	// 		{ label: ModelType.Anthropic },
-	// 		{ label: ModelType.OpenAI },
-	// 		{ label: ModelType.Gemini }
-	// 	];
-
-	// 	const selectedModel = await vscode.window.showQuickPick(models, {
-	// 		// TODO: Localization
-	// 		placeHolder: 'Select a model',
-	// 	});
-
-	// 	if (!selectedModel) {
-	// 		return;
-	// 	}
-
-	// 	// Prompt the user to enter a label
-	// 	const inputDeployment = await vscode.window.showInputBox({
-	// 		placeHolder: cachedModel?.deployment ? `Current Deployment: ${cachedModel?.deployment}` : 'Enter a deployment',
-	// 		prompt: 'Please enter a deployment for the selected model. Examples: `gpt-4o`, `claude-3-opus-20240229`, `gemini-1.5-flash`.' //TODO: Deployments here as validd examples as we dev. Maybe find a good way to display deployments that suport vision based on selected model.
-	// 	});
-
-	// 	if (!inputDeployment) {
-	// 		return;
-	// 	}
-
-	// 	// Prompt the user to enter an API key
-	// 	const inputApiKey = await vscode.window.showInputBox({
-	// 		placeHolder: 'Enter your API key',
-	// 		prompt: 'Please enter the API key for the selected model',
-	// 		password: true
-	// 	});
-
-	// 	if (!inputApiKey) {
-	// 		return;
-	// 	}
-
-	// 	cachedToken = inputApiKey;
-
-	// 	if (!cachedToken) { // Normalize
-	// 		cachedToken = undefined;
-	// 	}
-
-	// 	// Update the configuration settings
-	// 	const config = vscode.workspace.getConfiguration();
-	// 	await config.update('copilot.vision.model', selectedModel.label, vscode.ConfigurationTarget.Global);
-	// 	await config.update('copilot.vision.deployment', inputDeployment, vscode.ConfigurationTarget.Global);
-		
-
-	// 	// Handle the selected model and input deployment
-	// 	cachedModel = { type: selectedModel.label, deployment: inputDeployment };
-	// });
-
-	// context.subscriptions.push(modelSelector);
-
-	const disposable = vscode.commands.registerCommand('copilot.vision.showHtmlPreview', () => {
-		const panel = vscode.window.createWebviewPanel(
-			'htmlPreview', // Identifies the type of the webview. Used internally
-			'HTML Preview', // Title of the panel displayed to the user
-			vscode.ViewColumn.One, // Editor column to show the new webview panel in
-			{
-				enableScripts: true // Enable scripts in the webview
-			}
-		);
-
-		// Set the HTML content for the webview
-		const editor = vscode.window.activeTextEditor;
-		if (editor) {
-			const htmlContent = editor.document.getText();
-			panel.webview.html = getWebviewContent(htmlContent);
-		} else {
-			vscode.window.showErrorMessage('No active text editor found.');
-		}
-	});
-
-	context.subscriptions.push(disposable);
-=======
 	context.subscriptions.push(vscode.commands.registerCommand('copilot.vision.selectModelAndDeployment', async () => {
 		const models = [
 			{ label: ModelType.Anthropic },
@@ -195,7 +110,6 @@
 	}));
 	
 	context.subscriptions.push(...registerHtmlPreviewCommands());
->>>>>>> 0489109e
 
 	context.subscriptions.push(vscode.commands.registerCommand('troubleshootWithVision', async () => {
 		const query = '@vision troubleshoot my VS Code setup, as pictured.';
@@ -216,13 +130,10 @@
 				cachedToken = await getOpenAiApiToken();
 			}
 		}
-<<<<<<< HEAD
 
 		const config = vscode.workspace.getConfiguration();
 		const modelType = config.get<ModelType>('copilot.vision.model');
 		const deployment = config.get<string>('copilot.vision.deployment');
-=======
->>>>>>> 0489109e
 
 		if (!modelType || !deployment) {
 			throw new Error('Model type or deployment is not configured.');
@@ -238,7 +149,6 @@
 			return { metadata: { command: '' } };
 		}
 
-<<<<<<< HEAD
 		if (model.type === ModelType.OpenAI && OPENAI_API_KEY) {
 			cachedToken = OPENAI_API_KEY;
 		} else {
@@ -257,11 +167,7 @@
 		stream.progress(`Generating response from ${cachedModel?.type}...`);
 
 		if (!cachedToken) {
-			handleError(logger, new Error('Please provide a valid API key.'), stream);
-=======
-		if (!cachedModel?.type || !cachedModel.deployment) {
-			handleError(logger, new Error('Please provide a valid model and deployment.'), stream);
->>>>>>> 0489109e
+			handleError(logger, new Error('Please provide a valid API key.'), stream);or(logger, new Error('Please provide a valid model and deployment.'), stream);
 			return { metadata: { command: '' } };
 		}
 
@@ -308,13 +214,8 @@
 		}
 
 		try {
-<<<<<<< HEAD
 			const api = getApi(model.type);
 			const result = await api.create(cachedToken, request.prompt, model, base64Strings, mimeType);
-=======
-			const api = getApi(cachedModel.type);
-			const result = await api.create(apiKey, request.prompt, cachedModel, base64Strings, mimeType);
->>>>>>> 0489109e
 			for (const message of result) {
 				stream.markdown(message);
 			}
@@ -396,22 +297,6 @@
 	return cachedToken;
 }
 
-<<<<<<< HEAD
-// async function getModelAndDeployment(): Promise<ChatModel | undefined> {
-// 	// Return cached model if available
-// 	if (cachedModel) {
-// 		return cachedModel;
-// 	}
-
-// 	// If no cachedModel, run the command that makes a user select the model
-// 	if (!cachedModel) {
-// 		await vscode.commands.executeCommand('copilot.vision.selectModelAndDeployment');
-// 		return cachedModel;
-// 	}
-// }
-
-=======
->>>>>>> 0489109e
 function handleError(logger: vscode.TelemetryLogger, err: any, stream: vscode.ChatResponseStream): void {
 	// making the chat request might fail because
 	// - model does not exist
@@ -430,179 +315,4 @@
 	}
 }
 
-<<<<<<< HEAD
-function registerAuthProviders(context: vscode.ExtensionContext) {
-	context.subscriptions.push(vscode.authentication.registerAuthenticationProvider(
-		OpenAIAuthProvider.ID,
-		OpenAIAuthProvider.NAME,
-		new OpenAIAuthProvider(new BetterTokenStorage('openai.keylist', context)),
-		{ supportsMultipleAccounts: true }
-	));
-
-	context.subscriptions.push(vscode.authentication.registerAuthenticationProvider(
-		AnthropicAuthProvider.ID,
-		AnthropicAuthProvider.NAME,
-		new AnthropicAuthProvider(new BetterTokenStorage('anthropic.keylist', context)),
-		{ supportsMultipleAccounts: true }
-	));
-
-	context.subscriptions.push(vscode.authentication.registerAuthenticationProvider(
-		GeminiAuthProvider.ID,
-		GeminiAuthProvider.NAME,
-		new GeminiAuthProvider(new BetterTokenStorage('gemini.keylist', context)),
-		{ supportsMultipleAccounts: true }
-	));
-}
-
-function getWebviewContent(htmlContent: string): string {
-	return `
-		<!DOCTYPE html>
-		<html lang="en">
-		<head>
-			<meta charset="UTF-8">
-			<meta name="viewport" content="width=device-width, initial-scale=1.0">
-			<title>HTML Preview</title>
-			<style>
-				body, html {
-					margin: 0;
-					padding: 0;
-					height: 100%;
-					width: 100%;
-					position: relative;
-					overflow: hidden;
-				}
-				.content {
-					position: relative;
-					z-index: 1;
-					padding-top: 60px; /* Ensure buttons don't overlap the content */
-				}
-				.canvas-container {
-					position: absolute;
-					top: 0;
-					left: 0;
-					width: 100%;
-					height: 100%;
-					z-index: 2;
-				}
-				canvas {
-					width: 100%;
-					height: 100%;
-					border: none;
-				}
-				.controls {
-					position: fixed;
-					top: 10px;
-					left: 10px;
-					z-index: 9999;
-					display: flex;
-					flex-direction: row; /* Display in a row */
-					gap: 10px; /* Add space between controls */
-				}
-				.controls button, .controls input, .controls select {
-					padding: 10px;
-					background-color: #4CAF50;
-					color: white;
-					border: none;
-					border-radius: 5px;
-					cursor: pointer;
-				}
-				.controls button:hover {
-					background-color: #45a049;
-				}
-			</style>
-		</head>
-		<body>
-			<div class="content">
-				${htmlContent}
-			</div>
-			<div class="canvas-container">
-				<canvas id="canvas"></canvas>
-			</div>
-			<div class="controls">
-				<button id="exportBtn">Export as Image</button>
-				<input type="color" id="colorPicker" value="#000000">
-				<select id="shapePicker">
-					<option value="draw">Draw</option>
-					<option value="rectangle">Rectangle</option>
-					<option value="circle">Circle</option>
-				</select>
-			</div>
-
-			<script src="https://cdnjs.cloudflare.com/ajax/libs/fabric.js/4.5.0/fabric.min.js"></script>
-			<script src="https://cdnjs.cloudflare.com/ajax/libs/html2canvas/0.5.0-beta4/html2canvas.min.js"></script>
-			<script>
-				const canvasElement = document.getElementById('canvas');
-				const canvas = new fabric.Canvas(canvasElement);
-
-				// Make canvas fill the screen and allow drawing
-				canvas.setWidth(window.innerWidth);
-				canvas.setHeight(window.innerHeight);
-				canvas.isDrawingMode = true;
-
-				// Adjust canvas size when window is resized
-				window.addEventListener('resize', () => {
-					canvas.setWidth(window.innerWidth);
-					canvas.setHeight(window.innerHeight);
-					canvas.renderAll();
-				});
-
-				// Change pen color
-				document.getElementById('colorPicker').addEventListener('change', function() {
-					canvas.freeDrawingBrush.color = this.value;
-				});
-
-				// Shape drawing
-				document.getElementById('shapePicker').addEventListener('change', function() {
-					canvas.isDrawingMode = this.value === 'draw';
-					if (this.value === 'rectangle') {
-						const rect = new fabric.Rect({
-							left: 100,
-							top: 100,
-							fill: canvas.freeDrawingBrush.color,
-							width: 200,
-							height: 100
-						});
-						canvas.add(rect);
-					} else if (this.value === 'circle') {
-						const circle = new fabric.Circle({
-							left: 150,
-							top: 150,
-							radius: 50,
-							fill: canvas.freeDrawingBrush.color
-						});
-						canvas.add(circle);
-					}
-				});
-
-				// Export the combined HTML and canvas as an image
-				document.getElementById('exportBtn').addEventListener('click', () => {
-					html2canvas(document.querySelector('.content')).then(htmlCanvas => {
-						const finalCanvas = document.createElement('canvas');
-						finalCanvas.width = htmlCanvas.width;
-						finalCanvas.height = htmlCanvas.height;
-						const ctx = finalCanvas.getContext('2d');
-
-						ctx.drawImage(htmlCanvas, 0, 0);
-
-						const fabricCanvasImage = canvas.toDataURL();
-						const img = new Image();
-						img.src = fabricCanvasImage;
-						img.onload = () => {
-							ctx.drawImage(img, 0, 0);
-							const finalImage = finalCanvas.toDataURL("image/png");
-							const link = document.createElement('a');
-							link.href = finalImage;
-							link.download = 'exported-image.png';
-							link.click();
-						};
-					});
-				});
-			</script>
-		</body>
-		</html>
-	`;
-}
-
-=======
->>>>>>> 0489109e
 export function deactivate() { }