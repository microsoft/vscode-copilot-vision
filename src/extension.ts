--- conflicted
+++ resolved
@@ -1,13 +1,10 @@
 import * as dotenv from 'dotenv';
 import * as vscode from 'vscode';
 import { getApi } from './apiFacade';
-<<<<<<< HEAD
 import path from 'path';
-=======
 import { AnthropicAuthProvider, GeminiAuthProvider, OpenAIAuthProvider } from './auth/authProvider';
 import { ApiKeySecretStorage } from './auth/secretStorage';
 import { registerHtmlPreviewCommands } from './htmlPreview';
->>>>>>> 6d3f0a5b
 
 dotenv.config();
 
