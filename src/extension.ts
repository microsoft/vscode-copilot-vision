--- conflicted
+++ resolved
@@ -64,10 +64,6 @@
         await vscode.commands.executeCommand('workbench.action.chat.open', { query, attachScreenshot: true });
     }));
 
-<<<<<<< HEAD
-	// Define a chat handler
-=======
->>>>>>> f234589e
 	const handler: vscode.ChatRequestHandler = async (request: vscode.ChatRequest, context: vscode.ChatContext, stream: vscode.ChatResponseStream, token: vscode.CancellationToken): Promise<IVisionChatResult> => {
 		// To talk to an LLM in your subcommand handler implementation, your
 		// extension can use VS Code's `requestChatAccess` API to access the Copilot API.
