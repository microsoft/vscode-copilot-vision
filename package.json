{
	"name": "chat-sample",
	"publisher": "justin-dev",
	"displayName": "Copilot Chat Vision Sample",
	"description": "Chat extension that utilizes the Copilot Chat API to provide vision capabilities.",
	"repository": {
		"type": "git",
		"url": "https://github.com/justschen/copilot-chat-vision-sample"
	},
	"enabledApiProposals": [
		"chatReferenceBinaryData"
	],
	"version": "0.1.0",
	"engines": {
		"vscode": "^1.94.0"
	},
	"categories": [
		"AI",
		"Chat"
	],
	"activationEvents": [],
	"contributes": {
		"chatParticipants": [
			{
				"id": "chat-sample.vision",
				"fullName": "Vision",
				"name": "vision",
				"description": "Attach an image to get started!",
				"isSticky": false,
				"commands": []
			}
		],
		"commands": [
			{
				"command": "extension.showHtmlPreview",
				"title": "Show HTML Preview"
			},
			{
<<<<<<< HEAD
				"command": "extension.selectModel",
				"title": "Select Model"
=======
				"command": "troubleshootWithVision",
				"title": "Troubleshoot with Vision"
>>>>>>> 4310091d
			}
		]
	},
	"main": "./out/extension.js",
	"scripts": {
		"vscode:prepublish": "npm run compile",
		"compile": "tsc -p ./",
		"lint": "eslint \"src/**/*.ts\"",
		"watch": "tsc -watch -p ./"
	},
	"dependencies": {
		"@anthropic-ai/sdk": "^0.29.0",
		"@azure/identity": "^4.4.1",
		"@google/generative-ai": "^0.21.0",
		"@vscode/prompt-tsx": "^0.2.11-alpha",
		"axios": "^1.7.7",
		"dotenv": "^16.4.5",
		"openai": "^4.67.3"
	},
	"devDependencies": {
		"@types/node": "^20.5.9",
		"@types/vscode": "1.94.0",
		"@typescript-eslint/eslint-plugin": "^7.14.0",
		"@typescript-eslint/parser": "^7.14.0",
		"eslint": "^8.26.0",
		"typescript": "^5.5.2"
	}
}<|MERGE_RESOLUTION|>--- conflicted
+++ resolved
@@ -36,13 +36,12 @@
 				"title": "Show HTML Preview"
 			},
 			{
-<<<<<<< HEAD
 				"command": "extension.selectModel",
 				"title": "Select Model"
-=======
+      },
+      {
 				"command": "troubleshootWithVision",
 				"title": "Troubleshoot with Vision"
->>>>>>> 4310091d
 			}
 		]
 	},
